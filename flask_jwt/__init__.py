--- conflicted
+++ resolved
@@ -109,23 +109,14 @@
 
 def _default_auth_request_handler():
     data = request.get_json()
-<<<<<<< HEAD
-    if not data:
+    if not isinstance(data, dict):  # Strings/arrays, or non-JSON mimetype
         raise JWTError('Bad Request', 'Credentials must supplied in JSON')
-
-    username = data.get(current_app.config.get('JWT_AUTH_USERNAME_KEY'), None)
-    password = data.get(current_app.config.get('JWT_AUTH_PASSWORD_KEY'), None)
-    criterion = [username, password, len(data) == 2]
-=======
-    if not isinstance(data, dict):  # Strings/arrays, or non-JSON mimetype
-        raise JWTError('Bad Request', 'Credentials must be a JSON object')
->>>>>>> 147822d4
 
     username = data.get(current_app.config.get('JWT_AUTH_USERNAME_KEY'))
     password = data.get(current_app.config.get('JWT_AUTH_PASSWORD_KEY'))
-    criteria = [username, password, len(data) == 2]
-
-    if not all(criteria):
+    criterion = [username, password, len(data) == 2]
+
+    if not all(criterion):
         raise JWTError('Bad Request', 'Invalid credentials')
 
     identity = _jwt.authentication_callback(username, password)
