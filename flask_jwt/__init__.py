--- conflicted
+++ resolved
@@ -354,13 +354,8 @@
 
         Example::
 
-<<<<<<< HEAD
-            @jwt.jwt_headers_handler
-            def make_header(identity):
-=======
             @jwt.headers_handler
             def make_headers(identity):
->>>>>>> 8b6c1f50
                 return {'user_id': identity.id}
 
         :param callable callback: the header handler function
