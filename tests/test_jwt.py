--- conflicted
+++ resolved
@@ -159,13 +159,8 @@
 
     # Expired
     time.sleep(1.5)
-<<<<<<< HEAD
-    r = client.get('/protected', headers={'authorization': 'JWT ' + token})
-    assert_error_response(r, 400, 'Invalid JWT', 'Token is expired')
-=======
     r = client.get('/protected', headers={'authorization': 'Bearer ' + token})
     assert_error_response(r, 401, 'Expired JWT', 'Token is expired')
->>>>>>> 6eb2f4ae
 
 
 def test_jwt_required_decorator_with_missing_user(client, jwt, user):
