--- conflicted
+++ resolved
@@ -308,7 +308,6 @@
         assert jdata == {'hello': 'world'}
 
 
-<<<<<<< HEAD
 def test_audience(client, jwt, user, app):
     aud = 'http://audience/'
     app.config['JWT_AUDIENCE'] = aud
@@ -352,7 +351,8 @@
         with dictuserapp.test_client() as c:
             c.get('/protected', headers={'authorization': 'JWT ' + token.decode('utf-8')})
             assert flask_jwt.current_identity == dictuser
-=======
+
+
 def test_role_required(app_with_role, user_with_role):
     with app_with_role.test_client() as c:
         resp, jdata = post_json(
@@ -493,5 +493,4 @@
         token = jdata['access_token']
         resp = c.get('/role/protected/multi', headers={'Authorization': 'JWT ' + token})
 
-        assert resp.status_code == 401
->>>>>>> 364b1d3f
+        assert resp.status_code == 401