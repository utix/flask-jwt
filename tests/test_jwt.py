# -*- coding: utf-8 -*-
"""
    tests.test_jwt
    ~~~~~~~~~~~~~~

    Flask-JWT tests
"""
import time

from datetime import datetime, timedelta

import jwt as _jwt
import pytest

from flask import Flask, json, jsonify

import flask_jwt


def post_json(client, url, data):
    data = json.dumps(data)
    resp = client.post(url, headers={'Content-Type': 'application/json'}, data=data)
    return resp, json.loads(resp.data)


def assert_error_response(r, code, msg, desc):
    assert r.status_code == code
    jdata = json.loads(r.data)
    assert jdata['status_code'] == code
    assert jdata['error'] == msg
    assert jdata['description'] == desc


def test_initialize():
    app = Flask(__name__)
    app.config['SECRET_KEY'] = 'super-secret'
    jwt = flask_jwt.JWT(app, lambda: None, lambda: None)
    assert isinstance(jwt, flask_jwt.JWT)
    assert len(app.url_map._rules) == 2


def test_adds_auth_endpoint():
    app = Flask(__name__)
    app.config['SECRET_KEY'] = 'super-secret'
    app.config['JWT_AUTH_URL_RULE'] = '/auth'
    app.config['JWT_AUTH_ENDPOINT'] = 'jwt_auth'
    flask_jwt.JWT(app, lambda: None, lambda: None)
    rules = [str(r) for r in app.url_map._rules]
    assert '/auth' in rules


def test_auth_endpoint_with_valid_request(client, user):
    resp, jdata = post_json(
        client, '/auth', {'username': user.username, 'password': user.password})
    assert resp.status_code == 200
    assert 'access_token' in jdata


def test_custom_auth_endpoint_with_valid_request(app, client, user):
    app.config['JWT_AUTH_USERNAME_KEY'] = 'email'
    app.config['JWT_AUTH_PASSWORD_KEY'] = 'pass'
    resp, jdata = post_json(
        client,
        '/auth',
        {'email': user.username, 'pass': user.password}
    )
    assert resp.status_code == 200
    assert 'access_token' in jdata


def test_auth_endpoint_with_invalid_request(client, user):
    # Invalid request (no password)
    resp, jdata = post_json(client, '/auth', {'username': user.username})
    assert resp.status_code == 401
    assert 'error' in jdata
    assert jdata['error'] == 'Bad Request'
    assert 'description' in jdata
    assert jdata['description'] == 'Invalid credentials'
    assert 'status_code' in jdata
    assert jdata['status_code'] == 401


def test_auth_endpoint_with_invalid_credentials(client):
    resp, jdata = post_json(
        client, '/auth', {'username': 'bogus', 'password': 'bogus'})

    assert resp.status_code == 401
    assert 'error' in jdata
    assert jdata['error'] == 'Bad Request'
    assert 'description' in jdata
    assert jdata['description'] == 'Invalid credentials'
    assert 'status_code' in jdata
    assert jdata['status_code'] == 401


def test_jwt_required_decorator_with_valid_token(app, client, user):
    resp, jdata = post_json(
        client, '/auth', {'username': user.username, 'password': user.password})

    token = jdata['access_token']
    resp = client.get('/protected', headers={'Authorization': 'JWT ' + token})

    assert resp.status_code == 200
    assert resp.data == b'success'


def test_jwt_required_decorator_with_valid_request_current_identity(app, client, user):
    with client as c:
        resp, jdata = post_json(
            client, '/auth', {'username': user.username, 'password': user.password})
        token = jdata['access_token']

        c.get(
            '/protected',
            headers={'authorization': 'JWT ' + token})
        assert flask_jwt.current_identity


def test_jwt_required_decorator_with_invalid_request_current_identity(app, client):
    with client as c:
        c.get('/protected', headers={'authorization': 'JWT bogus'})
        assert flask_jwt.current_identity._get_current_object() is None


def test_jwt_required_decorator_with_invalid_authorization_headers(app, client):
    # Missing authorization header
    r = client.get('/protected')

    assert_error_response(
        r, 401, 'Authorization Required', 'Request does not contain an access token')

    assert r.headers['WWW-Authenticate'] == 'JWT realm="Login Required"'

    # Not a JWT auth header prefix
    r = client.get('/protected', headers={'authorization': 'Bogus xxx'})

    assert_error_response(
        r, 401, 'Invalid JWT header', 'Unsupported authorization type')

    # Missing token
    r = client.get('/protected', headers={'authorization': 'JWT'})

    assert_error_response(
        r, 401, 'Invalid JWT header', 'Token missing')

    # Token with spaces
    r = client.get('/protected', headers={'authorization': 'JWT xxx xxx'})

    assert_error_response(
        r, 401, 'Invalid JWT header', 'Token contains spaces')


def test_jwt_required_decorator_with_invalid_jwt_tokens(client, user, app):
    app.config['JWT_LEEWAY'] = timedelta(seconds=0)
    app.config['JWT_EXPIRATION_DELTA'] = timedelta(milliseconds=200)

    resp, jdata = post_json(
        client, '/auth', {'username': user.username, 'password': user.password})
    token = jdata['access_token']

    # Undecipherable
    r = client.get('/protected', headers={'authorization': 'JWT %sX' % token})
    assert_error_response(r, 401, 'Invalid token', 'Signature verification failed')

    # Expired
    time.sleep(1.5)
    r = client.get('/protected', headers={'authorization': 'JWT ' + token})
    assert_error_response(r, 401, 'Invalid token', 'Signature has expired')


def test_jwt_required_decorator_with_missing_user(client, jwt, user):
    resp, jdata = post_json(
        client, '/auth', {'username': user.username, 'password': user.password})
    token = jdata['access_token']

    @jwt.identity_handler
    def load_user(payload):
        return None

    r = client.get('/protected', headers={'authorization': 'JWT %s' % token})
    assert_error_response(r, 401, 'Invalid JWT', 'User does not exist')


def test_custom_error_handler(client, jwt):
    @jwt.jwt_error_handler
    def error_handler(e):
        return "custom"

    r = client.get('/protected')
    assert r.data == b'custom'


def test_custom_response_handler(client, jwt, user):
    @jwt.auth_response_handler
    def resp_handler(access_token, identity):
        return jsonify({'mytoken': access_token.decode('utf-8')})

    resp, jdata = post_json(
        client, '/auth', {'username': user.username, 'password': user.password})

    assert 'mytoken' in jdata


def test_custom_encode_handler(client, jwt, user, app):
    secret = app.config['JWT_SECRET_KEY']
    alg = 'HS256'

    @jwt.jwt_encode_handler
    def encode_data(identity):
        return _jwt.encode({'hello': 'world'}, secret, algorithm=alg)

    resp, jdata = post_json(
        client, '/auth', {'username': user.username, 'password': user.password})

    decoded = _jwt.decode(jdata['access_token'], secret, algorithms=[alg])

    assert decoded == {'hello': 'world'}


def test_custom_decode_handler(client, user, jwt):
    # The following function should receive the decode return value
    @jwt.identity_handler
    def load_user(payload):
        assert payload == {'user_id': user.id}

    @jwt.jwt_decode_handler
    def decode_data(token):
        return {'user_id': user.id}

    with client as c:
        resp, jdata = post_json(
            client, '/auth', {'username': user.username, 'password': user.password})

        token = jdata['access_token']

        c.get('/protected', headers={'authorization': 'JWT ' + token})


def test_custom_payload_handler(client, jwt, user):
    @jwt.identity_handler
    def load_user(payload):
        if payload['id'] == user.id:
            return user

    @jwt.jwt_payload_handler
    def make_payload(u):
        iat = datetime.utcnow()
        exp = iat + timedelta(seconds=60)
        nbf = iat + timedelta(seconds=0)
        return {'iat': iat, 'exp': exp, 'nbf': nbf, 'id': u.id}

    with client as c:
        resp, jdata = post_json(
            client, '/auth', {'username': user.username, 'password': user.password})

        token = jdata['access_token']

        c.get('/protected', headers={'authorization': 'JWT ' + token})
        assert flask_jwt.current_identity == user


def test_custom_auth_header(app, client, user):
    app.config['JWT_AUTH_HEADER_PREFIX'] = 'Bearer'

    with client as c:
        resp, jdata = post_json(
            client, '/auth', {'username': user.username, 'password': user.password})

        token = jdata['access_token']

        # Custom Bearer auth header prefix
        resp = c.get('/protected', headers={'authorization': 'Bearer ' + token})
        assert resp.status_code == 200
        assert resp.data == b'success'

        # Not custom Bearer auth header prefix
        resp = c.get('/protected', headers={'authorization': 'JWT ' + token})
        assert_error_response(resp, 401, 'Invalid JWT header', 'Unsupported authorization type')


def test_custom_auth_handler():
    def custom_auth_request_handler():
        return jsonify({'hello': 'world'})

    jwt = flask_jwt.JWT()
    pytest.deprecated_call(jwt.auth_request_handler, custom_auth_request_handler)

    app = Flask(__name__)
    jwt.init_app(app)

    with app.test_client() as c:
        resp, jdata = post_json(c, '/auth', {})
        assert jdata == {'hello': 'world'}


<<<<<<< HEAD
def test_audience(client, jwt, user, app):
    aud = 'http://audience/'
    app.config['JWT_AUDIENCE'] = aud

    @jwt.identity_handler
    def load_user(payload):
        if payload['id'] == user.id:
            return user

    @jwt.jwt_payload_handler
    def make_payload(u):
        iat = datetime.utcnow()
        exp = iat + timedelta(seconds=60)
        nbf = iat + timedelta(seconds=0)
        return {'iat': iat, 'exp': exp, 'nbf': nbf, 'id': u.id, 'aud': aud}

    with client as c:
        resp, jdata = post_json(
            client, '/auth', {'username': user.username, 'password': user.password})

        token = jdata['access_token']

        resp = c.get('/protected', headers={'authorization': 'JWT ' + token})
        assert resp.status_code == 200
        assert 'access_token' in jdata
=======
def test_default_encode_handler_user_object(app, client, jwt, user):
    with app.app_context():
        token = jwt.jwt_encode_callback(user)

        with client as c:
            c.get('/protected', headers={'authorization': 'JWT ' + token.decode('utf-8')})
            assert flask_jwt.current_identity == user


def test_default_encode_handler_dictuser(dictuserapp, jwt, dictuser):
    with dictuserapp.app_context():
        token = jwt.jwt_encode_callback(dictuser)

        with dictuserapp.test_client() as c:
            c.get('/protected', headers={'authorization': 'JWT ' + token.decode('utf-8')})
            assert flask_jwt.current_identity == dictuser
>>>>>>> 51236ab5
<|MERGE_RESOLUTION|>--- conflicted
+++ resolved
@@ -293,7 +293,6 @@
         assert jdata == {'hello': 'world'}
 
 
-<<<<<<< HEAD
 def test_audience(client, jwt, user, app):
     aud = 'http://audience/'
     app.config['JWT_AUDIENCE'] = aud
@@ -319,7 +318,8 @@
         resp = c.get('/protected', headers={'authorization': 'JWT ' + token})
         assert resp.status_code == 200
         assert 'access_token' in jdata
-=======
+
+
 def test_default_encode_handler_user_object(app, client, jwt, user):
     with app.app_context():
         token = jwt.jwt_encode_callback(user)
@@ -335,5 +335,4 @@
 
         with dictuserapp.test_client() as c:
             c.get('/protected', headers={'authorization': 'JWT ' + token.decode('utf-8')})
-            assert flask_jwt.current_identity == dictuser
->>>>>>> 51236ab5
+            assert flask_jwt.current_identity == dictuser